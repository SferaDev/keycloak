--- conflicted
+++ resolved
@@ -33,17 +33,11 @@
 import org.keycloak.models.FederatedIdentityModel;
 import org.keycloak.models.RealmModel;
 import org.keycloak.models.UserSessionModel;
-<<<<<<< HEAD
 import org.keycloak.protocol.saml.JaxrsSAML2BindingBuilder;
 import org.keycloak.saml.SAML2AuthnRequestBuilder;
 import org.keycloak.saml.SAML2LogoutRequestBuilder;
 import org.keycloak.saml.SAML2NameIDPolicyBuilder;
-=======
-import org.keycloak.protocol.saml.SAML2AuthnRequestBuilder;
-import org.keycloak.protocol.saml.SAML2LogoutRequestBuilder;
-import org.keycloak.protocol.saml.SAML2NameIDPolicyBuilder;
-import org.keycloak.protocol.saml.SignatureAlgorithm;
->>>>>>> ec4f8a7f
+import org.keycloak.saml.SignatureAlgorithm;
 import org.keycloak.saml.common.constants.GeneralConstants;
 import org.keycloak.saml.common.constants.JBossSAMLURIConstants;
 
@@ -114,14 +108,9 @@
 
                 KeyPair keypair = new KeyPair(publicKey, privateKey);
 
-<<<<<<< HEAD
                 binding.signWith(keypair);
+                binding.signatureAlgorithm(getSignatureAlgorithm());
                 binding.signDocument();
-=======
-                authnRequestBuilder.signWith(keypair);
-                authnRequestBuilder.signatureAlgorithm(getSignatureAlgorithm());
-                authnRequestBuilder.signDocument();
->>>>>>> ec4f8a7f
             }
 
             if (getConfig().isPostBindingAuthnRequest()) {
@@ -213,12 +202,8 @@
         JaxrsSAML2BindingBuilder binding = new JaxrsSAML2BindingBuilder()
                 .relayState(userSession.getId());
         if (getConfig().isWantAuthnRequestsSigned()) {
-<<<<<<< HEAD
             binding.signWith(realm.getPrivateKey(), realm.getPublicKey(), realm.getCertificate())
-=======
-            logoutBuilder.signWith(realm.getPrivateKey(), realm.getPublicKey(), realm.getCertificate())
                     .signatureAlgorithm(getSignatureAlgorithm())
->>>>>>> ec4f8a7f
                     .signDocument();
         }
         return binding;
@@ -277,4 +262,5 @@
         }
         return SignatureAlgorithm.RSA_SHA256;
     }
+
 }