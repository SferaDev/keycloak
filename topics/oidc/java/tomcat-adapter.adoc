
[[_tomcat_adapter]]
=== Tomcat 6, 7 and 8 Adapters

To be able to secure WAR apps deployed on Tomcat 6, 7 and 8 you must install the Keycloak Tomcat 6, 7 or 8 adapter into your Tomcat installation.
You then have to provide some extra configuration in each WAR you deploy to Tomcat.
Let's go over these steps. 

[[_tomcat_adapter_installation]]
==== Adapter Installation

Adapters are no longer included with the appliance or war distribution.
Each adapter is a separate download on the Keycloak download site.
They are also available as a maven artifact. 

You must unzip the adapter distro into Tomcat's `lib/` directory.
Including adapter's jars within your WEB-INF/lib directory will not work!  The Keycloak adapter is implemented as a Valve and valve code must reside in Tomcat's main lib/ directory. 


[source]
----

$ cd $TOMCAT_HOME/lib
$ unzip keycloak-tomcat6-adapter-dist.zip
    or
$ unzip keycloak-tomcat7-adapter-dist.zip
    or
$ unzip keycloak-tomcat8-adapter-dist.zip
----    

==== Required Per WAR Configuration

This section describes how to secure a WAR directly by adding config and editing files within your WAR package. 

The first thing you must do is create a `META-INF/context.xml` file in your WAR package.
This is a Tomcat specific config file and you must define a Keycloak specific Valve. 

[source]
----


<Context path="/your-context-path">
    <Valve className="org.keycloak.adapters.tomcat.KeycloakAuthenticatorValve"/>
</Context>
----

Next you must create a `keycloak.json` adapter config file within the `WEB-INF` directory of your WAR.
<<<<<<< HEAD
The format of this config file is describe in the <<_java_adapter_config,general adapter configuration>>            section. 
=======
The format of this config file is describe in the <<fake/../java-adapter-config.adoc#_java_adapter_config,Java adapter configuration>>            section.
>>>>>>> f2fd7aad

Finally you must specify both a `login-config` and use standard servlet security to specify role-base constraints on your URLs.
Here's an example: 


[source]
----


<web-app xmlns="http://java.sun.com/xml/ns/javaee"
      xmlns:xsi="http://www.w3.org/2001/XMLSchema-instance"
      xsi:schemaLocation="http://java.sun.com/xml/ns/javaee http://java.sun.com/xml/ns/javaee/web-app_3_0.xsd"
      version="3.0">

	<module-name>customer-portal</module-name>

    <security-constraint>
        <web-resource-collection>
            <web-resource-name>Customers</web-resource-name>
            <url-pattern>/*</url-pattern>
        </web-resource-collection>
        <auth-constraint>
            <role-name>user</role-name>
        </auth-constraint>
    </security-constraint>

    <login-config>
        <auth-method>BASIC</auth-method>
        <realm-name>this is ignored currently</realm-name>
    </login-config>

    <security-role>
        <role-name>admin</role-name>
    </security-role>
    <security-role>
        <role-name>user</role-name>
    </security-role>
</web-app>
----        <|MERGE_RESOLUTION|>--- conflicted
+++ resolved
@@ -45,11 +45,8 @@
 ----
 
 Next you must create a `keycloak.json` adapter config file within the `WEB-INF` directory of your WAR.
-<<<<<<< HEAD
-The format of this config file is describe in the <<_java_adapter_config,general adapter configuration>>            section. 
-=======
-The format of this config file is describe in the <<fake/../java-adapter-config.adoc#_java_adapter_config,Java adapter configuration>>            section.
->>>>>>> f2fd7aad
+
+The format of this config file is describe in the <<fake/../java-adapter-config.adoc#_java_adapter_config,Java adapter configuration>>           
 
 Finally you must specify both a `login-config` and use standard servlet security to specify role-base constraints on your URLs.
 Here's an example: 
