/*
 * Copyright 2016 Red Hat, Inc. and/or its affiliates
 * and other contributors as indicated by the @author tags.
 *
 * Licensed under the Apache License, Version 2.0 (the "License");
 * you may not use this file except in compliance with the License.
 * You may obtain a copy of the License at
 *
 * http://www.apache.org/licenses/LICENSE-2.0
 *
 * Unless required by applicable law or agreed to in writing, software
 * distributed under the License is distributed on an "AS IS" BASIS,
 * WITHOUT WARRANTIES OR CONDITIONS OF ANY KIND, either express or implied.
 * See the License for the specific language governing permissions and
 * limitations under the License.
 */
package org.keycloak.services.resources.admin;

import org.jboss.resteasy.annotations.cache.NoCache;
import org.jboss.resteasy.spi.NotFoundException;
import org.jboss.resteasy.spi.ResteasyProviderFactory;
import org.keycloak.events.admin.OperationType;
import org.keycloak.events.admin.ResourceType;
import org.keycloak.models.GroupModel;
import org.keycloak.models.KeycloakSession;
import org.keycloak.models.RealmModel;
import org.keycloak.models.utils.ModelToRepresentation;
import org.keycloak.representations.idm.GroupRepresentation;
import org.keycloak.services.ErrorResponse;

import javax.ws.rs.*;
import javax.ws.rs.core.Context;
import javax.ws.rs.core.MediaType;
import javax.ws.rs.core.Response;
import javax.ws.rs.core.UriInfo;
import java.net.URI;
import java.util.List;
<<<<<<< HEAD
import java.util.Objects;
=======
import org.keycloak.services.ErrorResponse;
import org.keycloak.services.resources.admin.permissions.AdminPermissionEvaluator;
>>>>>>> d77824ff

/**
 * @resource Groups
 * @author Bill Burke
 */
public class GroupsResource {

    private final RealmModel realm;
    private final KeycloakSession session;
    private final AdminPermissionEvaluator auth;
    private final AdminEventBuilder adminEvent;

    public GroupsResource(RealmModel realm, KeycloakSession session, AdminPermissionEvaluator auth, AdminEventBuilder adminEvent) {
        this.realm = realm;
        this.session = session;
        this.auth = auth;
        this.adminEvent = adminEvent.resource(ResourceType.GROUP);

    }

    @Context private UriInfo uriInfo;

    /**
     * Get group hierarchy.  Only name and ids are returned.
     *
     * @return
     */
    @GET
    @NoCache
    @Produces(MediaType.APPLICATION_JSON)
<<<<<<< HEAD
    public List<GroupRepresentation> getGroupsByName(@QueryParam("search") String search,
                                               @QueryParam("first") Integer firstResult,
                                               @QueryParam("max") Integer maxResults) {
        auth.requireView();
=======
    public List<GroupRepresentation> getGroups() {
        auth.groups().requireList();
>>>>>>> d77824ff

        List<GroupRepresentation> results;

        if (Objects.nonNull(search)) {
            results = ModelToRepresentation.searchForGroupByName(realm, search.trim(), firstResult, maxResults);
        } else if(Objects.nonNull(firstResult) && Objects.nonNull(maxResults)) {
            results = ModelToRepresentation.toGroupHierarchy(realm, false, firstResult, maxResults);
        } else {
            results = ModelToRepresentation.toGroupHierarchy(realm, false);
        }

        return results;
    }

    /**
     * Does not expand hierarchy.  Subgroups will not be set.
     *
     * @param id
     * @return
     */
    @Path("{id}")
    public GroupResource getGroupById(@PathParam("id") String id) {
        GroupModel group = realm.getGroupById(id);
        if (group == null) {
            throw new NotFoundException("Could not find group by id");
        }
        GroupResource resource =  new GroupResource(realm, group, session, this.auth, adminEvent);
        ResteasyProviderFactory.getInstance().injectProperties(resource);
        return resource;
    }

    /**
     * Returns the groups counts.
     *
     * @return
     */
    @GET
    @NoCache
    @Path("/count")
    public Response getGroupCount(@QueryParam("search") String search) {
        auth.requireView();
        Long results;
        if (Objects.nonNull(search)) {
            results = realm.getGroupsCountByNameContaining(search);
        } else {
            results = realm.getGroupsCount();
        }
        return Response.ok(results).build();
    }

    /**
     * create or add a top level realm groupSet or create child.  This will update the group and set the parent if it exists.  Create it and set the parent
     * if the group doesn't exist.
     *
     * @param rep
     */
    @POST
    @Consumes(MediaType.APPLICATION_JSON)
    public Response addTopLevelGroup(GroupRepresentation rep) {
        auth.groups().requireManage();

        List<GroupRepresentation> search = ModelToRepresentation.searchForGroupByName(realm, rep.getName(), 0, 1);
        if (search != null && !search.isEmpty() && Objects.equals(search.get(0).getName(), rep.getName())) {
            return ErrorResponse.exists("Top level group named '" + rep.getName() + "' already exists.");
        }

        GroupModel child;
        Response.ResponseBuilder builder = Response.status(204);
        if (rep.getId() != null) {
            child = realm.getGroupById(rep.getId());
            if (child == null) {
                throw new NotFoundException("Could not find child by id");
            }
            adminEvent.operation(OperationType.UPDATE).resourcePath(uriInfo);
        } else {
            child = realm.createGroup(rep.getName());
            GroupResource.updateGroup(rep, child);
            URI uri = uriInfo.getAbsolutePathBuilder()
                    .path(child.getId()).build();
            builder.status(201).location(uri);

            rep.setId(child.getId());
            adminEvent.operation(OperationType.CREATE).resourcePath(uriInfo, child.getId());
        }
        realm.moveGroup(child, null);

        adminEvent.representation(rep).success();
        return builder.build();
    }
}<|MERGE_RESOLUTION|>--- conflicted
+++ resolved
@@ -35,12 +35,9 @@
 import javax.ws.rs.core.UriInfo;
 import java.net.URI;
 import java.util.List;
-<<<<<<< HEAD
 import java.util.Objects;
-=======
 import org.keycloak.services.ErrorResponse;
 import org.keycloak.services.resources.admin.permissions.AdminPermissionEvaluator;
->>>>>>> d77824ff
 
 /**
  * @resource Groups
@@ -71,15 +68,10 @@
     @GET
     @NoCache
     @Produces(MediaType.APPLICATION_JSON)
-<<<<<<< HEAD
-    public List<GroupRepresentation> getGroupsByName(@QueryParam("search") String search,
+    public List<GroupRepresentation> getGroups(@QueryParam("search") String search,
                                                @QueryParam("first") Integer firstResult,
                                                @QueryParam("max") Integer maxResults) {
-        auth.requireView();
-=======
-    public List<GroupRepresentation> getGroups() {
         auth.groups().requireList();
->>>>>>> d77824ff
 
         List<GroupRepresentation> results;
 
